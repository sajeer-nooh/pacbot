--- conflicted
+++ resolved
@@ -1,533 +1,262 @@
-<<<<<<< HEAD
-/*******************************************************************************
- * Copyright 2018 T Mobile, Inc. or its affiliates. All Rights Reserved.
- * 
- * Licensed under the Apache License, Version 2.0 (the "License"); you may not
- * use this file except in compliance with the License.  You may obtain a copy
- * of the License at
- * 
- *   http://www.apache.org/licenses/LICENSE-2.0
- * 
- * Unless required by applicable law or agreed to in writing, software
- * distributed under the License is distributed on an "AS IS" BASIS, WITHOUT
- * WARRANTIES OR CONDITIONS OF ANY KIND, either express or implied.  See the
- * License for the specific language governing permissions and limitations under
- * the License.
- ******************************************************************************/
-/*
- * 
- */
-package com.tmobile.pacman.api.statistics.repository;
-
-import java.util.ArrayList;
-import java.util.Arrays;
-import java.util.HashMap;
-import java.util.List;
-import java.util.Map;
-
-import javax.annotation.PostConstruct;
-
-import org.slf4j.Logger;
-import org.slf4j.LoggerFactory;
-import org.springframework.beans.factory.annotation.Autowired;
-import org.springframework.beans.factory.annotation.Value;
-import org.springframework.stereotype.Repository;
-
-import com.google.common.base.Strings;
-import com.google.common.collect.HashMultimap;
-import com.google.gson.Gson;
-import com.google.gson.JsonArray;
-import com.google.gson.JsonObject;
-import com.google.gson.JsonParser;
-import com.tmobile.pacman.api.commons.Constants;
-import com.tmobile.pacman.api.commons.exception.DataException;
-import com.tmobile.pacman.api.commons.repo.ElasticSearchRepository;
-import com.tmobile.pacman.api.commons.repo.PacmanRdsRepository;
-import com.tmobile.pacman.api.commons.utils.CommonUtils;
-import com.tmobile.pacman.api.commons.utils.PacHttpUtils;
-import com.tmobile.pacman.api.statistics.client.AssetServiceClient;
-import com.tmobile.pacman.api.statistics.domain.AssetApi;
-import com.tmobile.pacman.api.statistics.domain.AssetApiData;
-import com.tmobile.pacman.api.statistics.domain.AssetApiName;
-
-
-/**
- * The Class StatisticsRepositoryImpl.
- */
-@Repository
-public class StatisticsRepositoryImpl implements StatisticsRepository, Constants {
-
-    /** The es host. */
-    @Value("${elastic-search.host}")
-    private String esHost;
-
-    /** The es port. */
-    @Value("${elastic-search.port}")
-    private int esPort;
-
-    /** The asset service client. */
-    @Autowired
-    private AssetServiceClient assetServiceClient;
-
-    /** The rdsepository. */
-    @Autowired
-    private PacmanRdsRepository rdsepository;
-
-    /** The es url. */
-    private String esUrl;
-
-    /** The Constant LOGGER. */
-    private static final Logger LOGGER = LoggerFactory.getLogger(StatisticsRepositoryImpl.class);
-    
-    /** The Constant AG_NAME_AWS. */
-    private static final String AG_NAME_AWS = "aws";
-    
-    /** The Constant PROTOCOL. */
-    private static final String PROTOCOL = "http";
-    
-    /** The Constant AGGS. */
-    private static final String AGGS = "aggregations";
-    
-    /** The Constant BUCKETS. */
-    private static final String BUCKETS = "buckets";
-    
-    /** The Constant SEARCH. */
-    private static final String SEARCH = "_search";
-    
-    /** The elastic search repository. */
-    @Autowired
-    private ElasticSearchRepository elasticSearchRepository;
-
-    /**
-     * Inits the.
-     */
-    @PostConstruct
-    void init() {
-        esUrl = PROTOCOL + "://" + esHost + ":" + esPort;
-    }
-
-    /* (non-Javadoc)
-     * @see com.tmobile.pacman.api.statistics.repository.StatisticsRepository#getTargetTypeForAG(java.lang.String, java.lang.String)
-     */
-    public String getTargetTypeForAG(String assetGroup, String domain) {
-
-        String ttypesTemp;
-        String ttypes = null;
-        AssetApi assetApi = assetServiceClient.getTargetTypeList(assetGroup, domain);
-        AssetApiData data = assetApi.getData();
-        AssetApiName[] targetTypes = data.getTargettypes();
-        try{
-        for (AssetApiName name : targetTypes) {
-            ttypesTemp = new StringBuilder().append('\'').append(name.getType()).append('\'').toString();
-            if (Strings.isNullOrEmpty(ttypes)) {
-                ttypes = ttypesTemp;
-            } else {
-                ttypes = new StringBuilder(ttypes).append(",").append(ttypesTemp).toString();
-            }
-        }
-    }catch(Exception e){
-    	LOGGER.error("error proccessing fiegnclien assetServiceClient",e.getMessage());
-    	return "";
-    }
-        return ttypes;
-    }
-
-    /* (non-Javadoc)
-     * @see com.tmobile.pacman.api.statistics.repository.StatisticsRepository#getRuleIdWithTargetTypeQuery(java.lang.String)
-     */
-    public List<Map<String, Object>> getRuleIdWithTargetTypeQuery(String targetType) throws DataException {
-        try {
-            String ruleIdWithTargetTypeQuery = "SELECT ruleId, targetType FROM cf_RuleInstance WHERE STATUS = 'ENABLED'AND targetType IN ("
-                    + targetType + ")";
-            return rdsepository.getDataFromPacman(ruleIdWithTargetTypeQuery);
-        } catch (Exception e) {
-        	LOGGER.error("Error @ StatisticsRepositoryImpl/getRuleIdWithTargetTypeQuery ", e);
-            return new ArrayList<>();
-        }
-    }
-
-    /* (non-Javadoc)
-     * @see com.tmobile.pacman.api.statistics.repository.StatisticsRepository#getNumberOfAccounts()
-     */
-    @Override
-    public JsonArray getNumberOfAccounts() throws DataException {
-        try {
-            JsonParser parser = new JsonParser();
-            StringBuilder urlToQueryBuffer = new StringBuilder(esUrl).append("/").append(AWS).append("/")
-                    .append(SEARCH);
-            StringBuilder requestBody = new StringBuilder(
-                    "{\"query\":{\"bool\":{}},\"aggs\":{\"accounts\":{\"terms\":{\"field\":\"accountname.keyword\",\"size\":10000}}}}");
-            String responseDetails = PacHttpUtils.doHttpPost(urlToQueryBuffer.toString(), requestBody.toString());
-            JsonObject paramObj = parser.parse(responseDetails).getAsJsonObject();
-            JsonObject aggsJson = (JsonObject) parser.parse(paramObj.get(AGGS).toString());
-            return aggsJson.getAsJsonObject("accounts").getAsJsonArray(BUCKETS);
-        } catch (Exception e) {
-        	LOGGER.error("Error while processing the aws accounts",e.getMessage());
-        	return new JsonArray();
-        }
-
-    }
-
-    /* (non-Javadoc)
-     * @see com.tmobile.pacman.api.statistics.repository.StatisticsRepository#getNumberOfPoliciesEvaluated()
-     */
-    @Override
-    public String getNumberOfPoliciesEvaluated() throws DataException {
-        try {
-            JsonParser parser = new JsonParser();
-            StringBuilder urlToQueryBuffer = new StringBuilder(esUrl).append("/").append("fre-stats").append("/")
-                    .append(SEARCH);
-            StringBuilder requestBody = new StringBuilder(
-                    "{\"size\":0,\"query\":{\"range\":{\"endTime\":{\"gte\":\"now-1d/d\"}}},\"aggs\":{\"total_evals\":{\"sum\":{\"field\":\"totalResourcesForThisExecutionCycle\"}}}}");
-            String responseDetails = PacHttpUtils.doHttpPost(urlToQueryBuffer.toString(), requestBody.toString());
-            JsonObject paramObj = parser.parse(responseDetails).getAsJsonObject();
-            JsonObject aggregations = (JsonObject) paramObj.get(AGGS);
-            JsonObject totalEvals = (JsonObject) aggregations.get("total_evals");
-            return totalEvals.get("value").toString();
-        } catch (Exception e) {
-        	LOGGER.error("Error while processing the number of policies evaluated",e.getMessage());
-        	return "0";
-        }
-
-    }
-
-    /* (non-Javadoc)
-     * @see com.tmobile.pacman.api.statistics.repository.StatisticsRepository#getTotalViolations()
-     */
-    @Override
-    public JsonArray getTotalViolations() throws DataException {
-        try {
-            JsonParser parser = new JsonParser();
-            StringBuilder urlToQueryBuffer = new StringBuilder(esUrl).append("/").append(AG_NAME_AWS).append("/")
-                    .append(SEARCH);
-            StringBuilder requestBody = new StringBuilder(
-                    "{\"query\":{\"bool\":{\"must\":[{\"term\":{\"issueStatus.keyword\":{\"value\":\"open\"}}},{\"term\":{\"type.keyword\":{\"value\":\"issue\"}}}]}},\"aggs\":{\"severity\":{\"terms\":{\"field\":\"severity.keyword\",\"size\":10000}}}}");
-            String responseDetails = PacHttpUtils.doHttpPost(urlToQueryBuffer.toString(), requestBody.toString());
-            JsonObject paramObj = parser.parse(responseDetails).getAsJsonObject();
-            JsonObject aggsJson = (JsonObject) parser.parse(paramObj.get(AGGS).toString());
-            return aggsJson.getAsJsonObject("severity").getAsJsonArray(BUCKETS);
-        } catch (Exception e) {
-        	LOGGER.error("Error while processing the getTotalViolations",e.getMessage());
-        	return new JsonArray();
-        }
-    }
-
-    @Override
-    public List<Map<String, Object>> getAutofixRulesFromDb() throws DataException{
-        try {
-                    
-            String query="SELECT * FROM cf_RuleInstance WHERE `status`='ENABLED' AND ruleParams LIKE '%\"autofix\":true%'";
-            return rdsepository.getDataFromPacman(query);
-        } catch (Exception e) {
-        	LOGGER.error("Error @ StatisticsRepositoryImpl/ getAutofixRulesFromDb ", e);
-            return new ArrayList<>();
-        }
-    }
-    
-    private Long getAutoFixActionCount() throws DataException{
-
-        long totalAutoFixActionCount;
-        Map<String, Object> mustFilter = new HashMap<>();
-        Map<String, Object> mustTermsFilter = new HashMap<>();
-        Map<String, Object> mustNotFilter = new HashMap<>();
-        HashMultimap<String, Object> shouldFilter = HashMultimap.create();
-        mustFilter.put(CommonUtils.convertAttributetoKeyword(ACTION), "AUTOFIX_ACTION_FIX");
-        try {
-            totalAutoFixActionCount = elasticSearchRepository.getTotalDocumentCountForIndexAndType("fre-auto-fix-tran-log", null,
-                    mustFilter, mustNotFilter, shouldFilter, null, mustTermsFilter);
-
-        } catch (Exception e) {
-        	LOGGER.error("Error while processing the fre auto fix",e.getMessage());
-            return 0l;
-        }
-        return totalAutoFixActionCount;
-    }
-    
-    /* (non-Javadoc)
-     * @see com.tmobile.pacman.api.statistics.repository.StatisticsRepository#getAutofixActionCountByRule()
-     */
-    @SuppressWarnings("unchecked")
-    @Override
-    public List<Map<String, Object>> getAutofixActionCountByRule() throws DataException {
-        try {
-            JsonParser parser = new JsonParser();
-            StringBuilder urlToQueryBuffer = new StringBuilder(esUrl).append("/fre-auto-fix-tran-log/_search");
-            StringBuilder requestBody = new StringBuilder("{\"size\":0,\"query\":{\"bool\":{\"must\":[{\"match\":{\""+ACTION+"\":\"AUTOFIX_ACTION_FIX\"}}]}},\"aggs\":{\"RULEID\":{\"terms\":{\"field\":\"ruleId.keyword\",\"size\":10000},\"aggs\":{\"RESOURCEID\":{\"terms\":{\"field\":\"resourceId.keyword\",\"size\":"+getAutoFixActionCount()+"}}}}}}");
-            String responseDetails = PacHttpUtils.doHttpPost(urlToQueryBuffer.toString(), requestBody.toString());
-            JsonObject paramObj = parser.parse(responseDetails).getAsJsonObject();
-            JsonObject aggsJson = (JsonObject) parser.parse(paramObj.get(AGGS).toString());
-            JsonArray outerBuckets = aggsJson.getAsJsonObject("RULEID").getAsJsonArray(BUCKETS);
-            Arrays.asList(outerBuckets);
-            Gson googleJson = new Gson();
-           return googleJson.fromJson(outerBuckets, ArrayList.class); 
-        } catch (Exception e) {
-        	LOGGER.error("Error while processing the fre auto fix",e.getMessage());
-        	return new ArrayList<>();
-        }
-    }
-
-}
-=======
-/*******************************************************************************
- * Copyright 2018 T Mobile, Inc. or its affiliates. All Rights Reserved.
- * 
- * Licensed under the Apache License, Version 2.0 (the "License"); you may not
- * use this file except in compliance with the License.  You may obtain a copy
- * of the License at
- * 
- *   http://www.apache.org/licenses/LICENSE-2.0
- * 
- * Unless required by applicable law or agreed to in writing, software
- * distributed under the License is distributed on an "AS IS" BASIS, WITHOUT
- * WARRANTIES OR CONDITIONS OF ANY KIND, either express or implied.  See the
- * License for the specific language governing permissions and limitations under
- * the License.
- ******************************************************************************/
-/*
- * 
- */
-package com.tmobile.pacman.api.statistics.repository;
-
-import java.util.ArrayList;
-import java.util.Arrays;
-import java.util.HashMap;
-import java.util.List;
-import java.util.Map;
-
-import javax.annotation.PostConstruct;
-
-import org.slf4j.Logger;
-import org.slf4j.LoggerFactory;
-import org.springframework.beans.factory.annotation.Autowired;
-import org.springframework.beans.factory.annotation.Value;
-import org.springframework.stereotype.Repository;
-
-import com.google.common.base.Strings;
-import com.google.common.collect.HashMultimap;
-import com.google.gson.Gson;
-import com.google.gson.JsonArray;
-import com.google.gson.JsonObject;
-import com.google.gson.JsonParser;
-import com.tmobile.pacman.api.commons.Constants;
-import com.tmobile.pacman.api.commons.exception.DataException;
-import com.tmobile.pacman.api.commons.repo.ElasticSearchRepository;
-import com.tmobile.pacman.api.commons.repo.PacmanRdsRepository;
-import com.tmobile.pacman.api.commons.utils.CommonUtils;
-import com.tmobile.pacman.api.commons.utils.PacHttpUtils;
-import com.tmobile.pacman.api.statistics.client.AssetServiceClient;
-import com.tmobile.pacman.api.statistics.domain.AssetApi;
-import com.tmobile.pacman.api.statistics.domain.AssetApiData;
-import com.tmobile.pacman.api.statistics.domain.AssetApiName;
-
-
-/**
- * The Class StatisticsRepositoryImpl.
- */
-@Repository
-public class StatisticsRepositoryImpl implements StatisticsRepository, Constants {
-
-    /** The es host. */
-    @Value("${elastic-search.host}")
-    private String esHost;
-
-    /** The es port. */
-    @Value("${elastic-search.port}")
-    private int esPort;
-
-    /** The asset service client. */
-    @Autowired
-    private AssetServiceClient assetServiceClient;
-
-    /** The rdsepository. */
-    @Autowired
-    private PacmanRdsRepository rdsepository;
-
-    /** The es url. */
-    private String esUrl;
-
-    /** The Constant LOGGER. */
-    private static final Logger LOGGER = LoggerFactory.getLogger(StatisticsRepositoryImpl.class);
-    
-    /** The Constant AG_NAME_AWS. */
-    private static final String AG_NAME_AWS = "aws";
-    
-    /** The Constant PROTOCOL. */
-    private static final String PROTOCOL = "http";
-    
-    /** The Constant AGGS. */
-    private static final String AGGS = "aggregations";
-    
-    /** The Constant BUCKETS. */
-    private static final String BUCKETS = "buckets";
-    
-    /** The Constant SEARCH. */
-    private static final String SEARCH = "_search";
-    
-    /** The elastic search repository. */
-    @Autowired
-    private ElasticSearchRepository elasticSearchRepository;
-
-    /**
-     * Inits the.
-     */
-    @PostConstruct
-    void init() {
-        esUrl = PROTOCOL + "://" + esHost + ":" + esPort;
-    }
-
-    /* (non-Javadoc)
-     * @see com.tmobile.pacman.api.statistics.repository.StatisticsRepository#getTargetTypeForAG(java.lang.String, java.lang.String)
-     */
-    public String getTargetTypeForAG(String assetGroup, String domain) {
-
-        String ttypesTemp;
-        String ttypes = null;
-        AssetApi assetApi = assetServiceClient.getTargetTypeList(assetGroup, domain);
-        AssetApiData data = assetApi.getData();
-        AssetApiName[] targetTypes = data.getTargettypes();
-        for (AssetApiName name : targetTypes) {
-            ttypesTemp = new StringBuilder().append('\'').append(name.getType()).append('\'').toString();
-            if (Strings.isNullOrEmpty(ttypes)) {
-                ttypes = ttypesTemp;
-            } else {
-                ttypes = new StringBuilder(ttypes).append(",").append(ttypesTemp).toString();
-            }
-        }
-        return ttypes;
-    }
-
-    /* (non-Javadoc)
-     * @see com.tmobile.pacman.api.statistics.repository.StatisticsRepository#getRuleIdWithTargetTypeQuery(java.lang.String)
-     */
-    public List<Map<String, Object>> getRuleIdWithTargetTypeQuery(String targetType) throws DataException {
-        try {
-            String ruleIdWithTargetTypeQuery = "SELECT ruleId, targetType FROM cf_RuleInstance WHERE STATUS = 'ENABLED'AND targetType IN ("
-                    + targetType + ")";
-            return rdsepository.getDataFromPacman(ruleIdWithTargetTypeQuery);
-        } catch (Exception e) {
-            LOGGER.error("Error @ StatisticsRepositoryImpl/getRuleIdWithTargetTypeQuery ", e);
-            return new ArrayList<>();
-        }
-    }
-
-    /* (non-Javadoc)
-     * @see com.tmobile.pacman.api.statistics.repository.StatisticsRepository#getNumberOfAccounts()
-     */
-    @Override
-    public JsonArray getNumberOfAccounts() throws DataException {
-        try {
-            JsonParser parser = new JsonParser();
-            StringBuilder urlToQueryBuffer = new StringBuilder(esUrl).append("/").append(AWS).append("/")
-                    .append(SEARCH);
-            StringBuilder requestBody = new StringBuilder(
-                    "{\"query\":{\"bool\":{}},\"aggs\":{\"accounts\":{\"terms\":{\"field\":\"accountname.keyword\",\"size\":10000}}}}");
-            String responseDetails = PacHttpUtils.doHttpPost(urlToQueryBuffer.toString(), requestBody.toString());
-            JsonObject paramObj = parser.parse(responseDetails).getAsJsonObject();
-            JsonObject aggsJson = (JsonObject) parser.parse(paramObj.get(AGGS).toString());
-            return aggsJson.getAsJsonObject("accounts").getAsJsonArray(BUCKETS);
-        } catch (Exception e) {
-        	LOGGER.error("Error while processing the aws accounts",e.getMessage());
-        	return new JsonArray();
-        }
-
-    }
-
-    /* (non-Javadoc)
-     * @see com.tmobile.pacman.api.statistics.repository.StatisticsRepository#getNumberOfPoliciesEvaluated()
-     */
-    @Override
-    public String getNumberOfPoliciesEvaluated() throws DataException {
-        try {
-            JsonParser parser = new JsonParser();
-            StringBuilder urlToQueryBuffer = new StringBuilder(esUrl).append("/").append("fre-stats").append("/")
-                    .append(SEARCH);
-            StringBuilder requestBody = new StringBuilder(
-                    "{\"size\":0,\"query\":{\"range\":{\"endTime\":{\"gte\":\"now-1d/d\"}}},\"aggs\":{\"total_evals\":{\"sum\":{\"field\":\"totalResourcesForThisExecutionCycle\"}}}}");
-            String responseDetails = PacHttpUtils.doHttpPost(urlToQueryBuffer.toString(), requestBody.toString());
-            JsonObject paramObj = parser.parse(responseDetails).getAsJsonObject();
-            JsonObject aggregations = (JsonObject) paramObj.get(AGGS);
-            JsonObject totalEvals = (JsonObject) aggregations.get("total_evals");
-            return totalEvals.get("value").toString();
-        } catch (Exception e) {
-        	LOGGER.error("Error while processing the number of policies evaluated",e.getMessage());
-        	return "0";
-        }
-
-    }
-
-    /* (non-Javadoc)
-     * @see com.tmobile.pacman.api.statistics.repository.StatisticsRepository#getTotalViolations()
-     */
-    @Override
-    public JsonArray getTotalViolations() throws DataException {
-        try {
-            JsonParser parser = new JsonParser();
-            StringBuilder urlToQueryBuffer = new StringBuilder(esUrl).append("/").append(AG_NAME_AWS).append("/")
-                    .append(SEARCH);
-            StringBuilder requestBody = new StringBuilder(
-                    "{\"query\":{\"bool\":{\"must\":[{\"term\":{\"issueStatus.keyword\":{\"value\":\"open\"}}},{\"term\":{\"type.keyword\":{\"value\":\"issue\"}}}]}},\"aggs\":{\"severity\":{\"terms\":{\"field\":\"severity.keyword\",\"size\":10000}}}}");
-            String responseDetails = PacHttpUtils.doHttpPost(urlToQueryBuffer.toString(), requestBody.toString());
-            JsonObject paramObj = parser.parse(responseDetails).getAsJsonObject();
-            JsonObject aggsJson = (JsonObject) parser.parse(paramObj.get(AGGS).toString());
-            return aggsJson.getAsJsonObject("severity").getAsJsonArray(BUCKETS);
-        } catch (Exception e) {
-            throw new DataException(e);
-        }
-    }
-
-    @Override
-    public List<Map<String, Object>> getAutofixRulesFromDb() throws DataException{
-        try {
-                    
-            String query="SELECT * FROM cf_RuleInstance WHERE `status`='ENABLED' AND ruleParams LIKE '%\"autofix\":true%'";
-            return rdsepository.getDataFromPacman(query);
-        } catch (Exception e) {
-            LOGGER.error("Error @ StatisticsRepositoryImpl/ getAutofixRulesFromDb ", e);
-            return new ArrayList<>();
-        }
-    }
-    
-    private Long getAutoFixActionCount() throws DataException{
-
-        long totalAutoFixActionCount;
-        Map<String, Object> mustFilter = new HashMap<>();
-        Map<String, Object> mustTermsFilter = new HashMap<>();
-        Map<String, Object> mustNotFilter = new HashMap<>();
-        HashMultimap<String, Object> shouldFilter = HashMultimap.create();
-        mustFilter.put(CommonUtils.convertAttributetoKeyword(ACTION), "AUTOFIX_ACTION_FIX");
-        try {
-            totalAutoFixActionCount = elasticSearchRepository.getTotalDocumentCountForIndexAndType("fre-auto-fix-tran-log", null,
-                    mustFilter, mustNotFilter, shouldFilter, null, mustTermsFilter);
-
-        } catch (Exception e) {
-        	LOGGER.error("Error while processing the fre auto fix",e.getMessage());
-            return 0l;
-        }
-        return totalAutoFixActionCount;
-    }
-    
-    /* (non-Javadoc)
-     * @see com.tmobile.pacman.api.statistics.repository.StatisticsRepository#getAutofixActionCountByRule()
-     */
-    @SuppressWarnings("unchecked")
-    @Override
-    public List<Map<String, Object>> getAutofixActionCountByRule() throws DataException {
-        try {
-            JsonParser parser = new JsonParser();
-            StringBuilder urlToQueryBuffer = new StringBuilder(esUrl).append("/fre-auto-fix-tran-log/_search");
-            StringBuilder requestBody = new StringBuilder("{\"size\":0,\"query\":{\"bool\":{\"must\":[{\"match\":{\""+ACTION+"\":\"AUTOFIX_ACTION_FIX\"}}]}},\"aggs\":{\"RULEID\":{\"terms\":{\"field\":\"ruleId.keyword\",\"size\":10000},\"aggs\":{\"RESOURCEID\":{\"terms\":{\"field\":\"resourceId.keyword\",\"size\":"+getAutoFixActionCount()+"}}}}}}");
-            String responseDetails = PacHttpUtils.doHttpPost(urlToQueryBuffer.toString(), requestBody.toString());
-            JsonObject paramObj = parser.parse(responseDetails).getAsJsonObject();
-            JsonObject aggsJson = (JsonObject) parser.parse(paramObj.get(AGGS).toString());
-            JsonArray outerBuckets = aggsJson.getAsJsonObject("RULEID").getAsJsonArray(BUCKETS);
-            Arrays.asList(outerBuckets);
-            Gson googleJson = new Gson();
-           return googleJson.fromJson(outerBuckets, ArrayList.class); 
-        } catch (Exception e) {
-        	LOGGER.error("Error while processing the fre auto fix",e.getMessage());
-        	return new ArrayList<>();
-        }
-    }
-
-}
->>>>>>> f3a9e41a
+/*******************************************************************************
+ * Copyright 2018 T Mobile, Inc. or its affiliates. All Rights Reserved.
+ * 
+ * Licensed under the Apache License, Version 2.0 (the "License"); you may not
+ * use this file except in compliance with the License.  You may obtain a copy
+ * of the License at
+ * 
+ *   http://www.apache.org/licenses/LICENSE-2.0
+ * 
+ * Unless required by applicable law or agreed to in writing, software
+ * distributed under the License is distributed on an "AS IS" BASIS, WITHOUT
+ * WARRANTIES OR CONDITIONS OF ANY KIND, either express or implied.  See the
+ * License for the specific language governing permissions and limitations under
+ * the License.
+ ******************************************************************************/
+/*
+ * 
+ */
+package com.tmobile.pacman.api.statistics.repository;
+
+import java.util.ArrayList;
+import java.util.Arrays;
+import java.util.HashMap;
+import java.util.List;
+import java.util.Map;
+
+import javax.annotation.PostConstruct;
+
+import org.slf4j.Logger;
+import org.slf4j.LoggerFactory;
+import org.springframework.beans.factory.annotation.Autowired;
+import org.springframework.beans.factory.annotation.Value;
+import org.springframework.stereotype.Repository;
+
+import com.google.common.base.Strings;
+import com.google.common.collect.HashMultimap;
+import com.google.gson.Gson;
+import com.google.gson.JsonArray;
+import com.google.gson.JsonObject;
+import com.google.gson.JsonParser;
+import com.tmobile.pacman.api.commons.Constants;
+import com.tmobile.pacman.api.commons.exception.DataException;
+import com.tmobile.pacman.api.commons.repo.ElasticSearchRepository;
+import com.tmobile.pacman.api.commons.repo.PacmanRdsRepository;
+import com.tmobile.pacman.api.commons.utils.CommonUtils;
+import com.tmobile.pacman.api.commons.utils.PacHttpUtils;
+import com.tmobile.pacman.api.statistics.client.AssetServiceClient;
+import com.tmobile.pacman.api.statistics.domain.AssetApi;
+import com.tmobile.pacman.api.statistics.domain.AssetApiData;
+import com.tmobile.pacman.api.statistics.domain.AssetApiName;
+
+
+/**
+ * The Class StatisticsRepositoryImpl.
+ */
+@Repository
+public class StatisticsRepositoryImpl implements StatisticsRepository, Constants {
+
+    /** The es host. */
+    @Value("${elastic-search.host}")
+    private String esHost;
+
+    /** The es port. */
+    @Value("${elastic-search.port}")
+    private int esPort;
+
+    /** The asset service client. */
+    @Autowired
+    private AssetServiceClient assetServiceClient;
+
+    /** The rdsepository. */
+    @Autowired
+    private PacmanRdsRepository rdsepository;
+
+    /** The es url. */
+    private String esUrl;
+
+    /** The Constant LOGGER. */
+    private static final Logger LOGGER = LoggerFactory.getLogger(StatisticsRepositoryImpl.class);
+    
+    /** The Constant AG_NAME_AWS. */
+    private static final String AG_NAME_AWS = "aws";
+    
+    /** The Constant PROTOCOL. */
+    private static final String PROTOCOL = "http";
+    
+    /** The Constant AGGS. */
+    private static final String AGGS = "aggregations";
+    
+    /** The Constant BUCKETS. */
+    private static final String BUCKETS = "buckets";
+    
+    /** The Constant SEARCH. */
+    private static final String SEARCH = "_search";
+    
+    /** The elastic search repository. */
+    @Autowired
+    private ElasticSearchRepository elasticSearchRepository;
+
+    /**
+     * Inits the.
+     */
+    @PostConstruct
+    void init() {
+        esUrl = PROTOCOL + "://" + esHost + ":" + esPort;
+    }
+
+    /* (non-Javadoc)
+     * @see com.tmobile.pacman.api.statistics.repository.StatisticsRepository#getTargetTypeForAG(java.lang.String, java.lang.String)
+     */
+    public String getTargetTypeForAG(String assetGroup, String domain) {
+
+        String ttypesTemp;
+        String ttypes = null;
+        AssetApi assetApi = assetServiceClient.getTargetTypeList(assetGroup, domain);
+        AssetApiData data = assetApi.getData();
+        AssetApiName[] targetTypes = data.getTargettypes();
+        for (AssetApiName name : targetTypes) {
+            ttypesTemp = new StringBuilder().append('\'').append(name.getType()).append('\'').toString();
+            if (Strings.isNullOrEmpty(ttypes)) {
+                ttypes = ttypesTemp;
+            } else {
+                ttypes = new StringBuilder(ttypes).append(",").append(ttypesTemp).toString();
+            }
+        }
+        return ttypes;
+    }
+
+    /* (non-Javadoc)
+     * @see com.tmobile.pacman.api.statistics.repository.StatisticsRepository#getRuleIdWithTargetTypeQuery(java.lang.String)
+     */
+    public List<Map<String, Object>> getRuleIdWithTargetTypeQuery(String targetType) throws DataException {
+        try {
+            String ruleIdWithTargetTypeQuery = "SELECT ruleId, targetType FROM cf_RuleInstance WHERE STATUS = 'ENABLED'AND targetType IN ("
+                    + targetType + ")";
+            return rdsepository.getDataFromPacman(ruleIdWithTargetTypeQuery);
+        } catch (Exception e) {
+            LOGGER.error("Error @ StatisticsRepositoryImpl/getRuleIdWithTargetTypeQuery ", e);
+            return new ArrayList<>();
+        }
+    }
+
+    /* (non-Javadoc)
+     * @see com.tmobile.pacman.api.statistics.repository.StatisticsRepository#getNumberOfAccounts()
+     */
+    @Override
+    public JsonArray getNumberOfAccounts() throws DataException {
+        try {
+            JsonParser parser = new JsonParser();
+            StringBuilder urlToQueryBuffer = new StringBuilder(esUrl).append("/").append(AWS).append("/")
+                    .append(SEARCH);
+            StringBuilder requestBody = new StringBuilder(
+                    "{\"query\":{\"bool\":{}},\"aggs\":{\"accounts\":{\"terms\":{\"field\":\"accountname.keyword\",\"size\":10000}}}}");
+            String responseDetails = PacHttpUtils.doHttpPost(urlToQueryBuffer.toString(), requestBody.toString());
+            JsonObject paramObj = parser.parse(responseDetails).getAsJsonObject();
+            JsonObject aggsJson = (JsonObject) parser.parse(paramObj.get(AGGS).toString());
+            return aggsJson.getAsJsonObject("accounts").getAsJsonArray(BUCKETS);
+        } catch (Exception e) {
+        	LOGGER.error("Error while processing the aws accounts",e.getMessage());
+        	return new JsonArray();
+        }
+
+    }
+
+    /* (non-Javadoc)
+     * @see com.tmobile.pacman.api.statistics.repository.StatisticsRepository#getNumberOfPoliciesEvaluated()
+     */
+    @Override
+    public String getNumberOfPoliciesEvaluated() throws DataException {
+        try {
+            JsonParser parser = new JsonParser();
+            StringBuilder urlToQueryBuffer = new StringBuilder(esUrl).append("/").append("fre-stats").append("/")
+                    .append(SEARCH);
+            StringBuilder requestBody = new StringBuilder(
+                    "{\"size\":0,\"query\":{\"range\":{\"endTime\":{\"gte\":\"now-1d/d\"}}},\"aggs\":{\"total_evals\":{\"sum\":{\"field\":\"totalResourcesForThisExecutionCycle\"}}}}");
+            String responseDetails = PacHttpUtils.doHttpPost(urlToQueryBuffer.toString(), requestBody.toString());
+            JsonObject paramObj = parser.parse(responseDetails).getAsJsonObject();
+            JsonObject aggregations = (JsonObject) paramObj.get(AGGS);
+            JsonObject totalEvals = (JsonObject) aggregations.get("total_evals");
+            return totalEvals.get("value").toString();
+        } catch (Exception e) {
+        	LOGGER.error("Error while processing the number of policies evaluated",e.getMessage());
+        	return "0";
+        }
+
+    }
+
+    /* (non-Javadoc)
+     * @see com.tmobile.pacman.api.statistics.repository.StatisticsRepository#getTotalViolations()
+     */
+    @Override
+    public JsonArray getTotalViolations() throws DataException {
+        try {
+            JsonParser parser = new JsonParser();
+            StringBuilder urlToQueryBuffer = new StringBuilder(esUrl).append("/").append(AG_NAME_AWS).append("/")
+                    .append(SEARCH);
+            StringBuilder requestBody = new StringBuilder(
+                    "{\"query\":{\"bool\":{\"must\":[{\"term\":{\"issueStatus.keyword\":{\"value\":\"open\"}}},{\"term\":{\"type.keyword\":{\"value\":\"issue\"}}}]}},\"aggs\":{\"severity\":{\"terms\":{\"field\":\"severity.keyword\",\"size\":10000}}}}");
+            String responseDetails = PacHttpUtils.doHttpPost(urlToQueryBuffer.toString(), requestBody.toString());
+            JsonObject paramObj = parser.parse(responseDetails).getAsJsonObject();
+            JsonObject aggsJson = (JsonObject) parser.parse(paramObj.get(AGGS).toString());
+            return aggsJson.getAsJsonObject("severity").getAsJsonArray(BUCKETS);
+        } catch (Exception e) {
+            throw new DataException(e);
+        }
+    }
+
+    @Override
+    public List<Map<String, Object>> getAutofixRulesFromDb() throws DataException{
+        try {
+                    
+            String query="SELECT * FROM cf_RuleInstance WHERE `status`='ENABLED' AND ruleParams LIKE '%\"autofix\":true%'";
+            return rdsepository.getDataFromPacman(query);
+        } catch (Exception e) {
+            LOGGER.error("Error @ StatisticsRepositoryImpl/ getAutofixRulesFromDb ", e);
+            return new ArrayList<>();
+        }
+    }
+    
+    private Long getAutoFixActionCount() throws DataException{
+
+        long totalAutoFixActionCount;
+        Map<String, Object> mustFilter = new HashMap<>();
+        Map<String, Object> mustTermsFilter = new HashMap<>();
+        Map<String, Object> mustNotFilter = new HashMap<>();
+        HashMultimap<String, Object> shouldFilter = HashMultimap.create();
+        mustFilter.put(CommonUtils.convertAttributetoKeyword(ACTION), "AUTOFIX_ACTION_FIX");
+        try {
+            totalAutoFixActionCount = elasticSearchRepository.getTotalDocumentCountForIndexAndType("fre-auto-fix-tran-log", null,
+                    mustFilter, mustNotFilter, shouldFilter, null, mustTermsFilter);
+
+        } catch (Exception e) {
+        	LOGGER.error("Error while processing the fre auto fix",e.getMessage());
+            return 0l;
+        }
+        return totalAutoFixActionCount;
+    }
+    
+    /* (non-Javadoc)
+     * @see com.tmobile.pacman.api.statistics.repository.StatisticsRepository#getAutofixActionCountByRule()
+     */
+    @SuppressWarnings("unchecked")
+    @Override
+    public List<Map<String, Object>> getAutofixActionCountByRule() throws DataException {
+        try {
+            JsonParser parser = new JsonParser();
+            StringBuilder urlToQueryBuffer = new StringBuilder(esUrl).append("/fre-auto-fix-tran-log/_search");
+            StringBuilder requestBody = new StringBuilder("{\"size\":0,\"query\":{\"bool\":{\"must\":[{\"match\":{\""+ACTION+"\":\"AUTOFIX_ACTION_FIX\"}}]}},\"aggs\":{\"RULEID\":{\"terms\":{\"field\":\"ruleId.keyword\",\"size\":10000},\"aggs\":{\"RESOURCEID\":{\"terms\":{\"field\":\"resourceId.keyword\",\"size\":"+getAutoFixActionCount()+"}}}}}}");
+            String responseDetails = PacHttpUtils.doHttpPost(urlToQueryBuffer.toString(), requestBody.toString());
+            JsonObject paramObj = parser.parse(responseDetails).getAsJsonObject();
+            JsonObject aggsJson = (JsonObject) parser.parse(paramObj.get(AGGS).toString());
+            JsonArray outerBuckets = aggsJson.getAsJsonObject("RULEID").getAsJsonArray(BUCKETS);
+            Arrays.asList(outerBuckets);
+            Gson googleJson = new Gson();
+           return googleJson.fromJson(outerBuckets, ArrayList.class); 
+        } catch (Exception e) {
+        	LOGGER.error("Error while processing the fre auto fix",e.getMessage());
+        	return new ArrayList<>();
+        }
+    }
+
+}