/*
 *Copyright 2018 T Mobile, Inc. or its affiliates. All Rights Reserved.
 *
 * Licensed under the Apache License, Version 2.0 (the "License"); You may not use
 * this file except in compliance with the License. A copy of the License is located at
 * 
 * http://www.apache.org/licenses/LICENSE-2.0
 * 
 * or in the "license" file accompanying this file. This file is distributed on
 * an "AS IS" BASIS, WITHOUT WARRANTIES OR CONDITIONS OF ANY KIND, express or
 * implied. See the License for the specific language governing permissions and
 * limitations under the License.
 */

/*** Created by puneetbaser on 29/01/18. */

import { Injectable } from '@angular/core';
import { LoggerService } from '../../shared/services/logger.service';
import { DataCacheService } from './data-cache.service';
import { RouterUtilityService } from '../../shared/services/router-utility.service';
import { ActivatedRouteSnapshot, Router } from '@angular/router';

@Injectable()
export class WorkflowService {

    constructor(

        private logger: LoggerService,
        private dataStore: DataCacheService,
        private routerUtilityService: RouterUtilityService,
        private router: Router,

    ) {}

    private level = {};
    /* This would track which page user has clicked in a module */
    private trackOpenedPageInAModule = {};

    addRouterSnapshotToLevel(routerSnapshot: ActivatedRouteSnapshot, currentLevel: number= 0) {

        const urlPath = this.routerUtilityService.getFullUrlFromSnapshopt(routerSnapshot);

        const queryParams = this.routerUtilityService.getQueryParametersFromSnapshot(routerSnapshot);

        this.level = this.getDetailsFromStorage();

        const obj = {
            'url': urlPath,
            'queryParams': queryParams
        };
        if (!this.level['level' + currentLevel]) {
            this.level['level' + currentLevel] = [];
        }
        this.level['level' + currentLevel].push(obj);
        this.saveToStorage(this.level);
    }

    goBackToLastOpenedPageAndUpdateLevel(currentRouterSnapshot: ActivatedRouteSnapshot, targetIndex?: number, currentLevel?: number) {
        if (currentLevel === undefined) {
            currentLevel = this.routerUtilityService.getpageLevel(currentRouterSnapshot);
        }
        if (!(this.level[currentLevel] && this.level[currentLevel].length > 0)) {
            return;
        }

        let destinationUrlAndParams;

        this.level = this.getDetailsFromStorage();

        if (targetIndex === undefined) {
            targetIndex = this.level[currentLevel].length - 1;
        }

        destinationUrlAndParams = this.level[currentLevel].splice(targetIndex)[0];

        /* Not required. As now we need to go back only in the same level. */
        /* while (!destinationUrlAndParams && currentLevel >= 0) {
            if ( this.level[currentLevel] && this.level[currentLevel].length > 0 ) {
                destinationUrlAndParams = this.level[currentLevel].pop();
                break;
            }
            currentLevel--;
        } */
        this.saveToStorage(this.level); // <-- update session storage after poping each obj

        const currentPageQueryParams = this.routerUtilityService.getQueryParametersFromSnapshot(currentRouterSnapshot);

        const agAndDomain = {};
        agAndDomain['ag'] = currentPageQueryParams['ag'];
        agAndDomain['domain'] = currentPageQueryParams['domain'];

        Object.assign(destinationUrlAndParams.queryParams, agAndDomain);

        let urlToBeNavigatedTo = destinationUrlAndParams.url;
        let newUrlQueryParam = '';

<<<<<<< HEAD
    checkIfFlowExistsCurrently(currentLevel?) {
        let flowExiststatus = false;
        // getLevel();
        this.level = this.getDetailsFromStorage();
        while ( currentLevel >= 0 ) {
            if (this.level['level' + currentLevel]) {
                flowExiststatus = this.level['level' + currentLevel].length > 0;
            }
            currentLevel--;
=======
        Object.keys(destinationUrlAndParams.queryParams).forEach((key, keyIndex) => {
            newUrlQueryParam += key + '=' + encodeURIComponent(destinationUrlAndParams.queryParams[key]) + '&';
        });
        newUrlQueryParam = newUrlQueryParam.slice(0, -1);

        if (newUrlQueryParam !== '') {
            urlToBeNavigatedTo += '?' + newUrlQueryParam;
>>>>>>> 20d554b1
        }

        this.router.navigateByUrl(urlToBeNavigatedTo).then(result => {
            this.logger.log('info', 'successful navigation - ' + result);
        })
        .catch(error => {
            this.logger.log('error', 'navigation error - ' + error);
        });
    }

    clearAllLevels() {
        this.level = {};
        this.saveToStorage(this.level);
    }

    clearSpecificLevel(levelToBeCleared) {
        this.level['level' + levelToBeCleared] = [];
    }
    /**
     * Added By Trinanjan
     * saveToStorage() saves the current url to seesion storage
     * getDetailsFromStorage() gets the previous page url
     * These 2 functions are added so that user can go back even if they reload the page
     */
    saveToStorage(level) {
        try {
            const levelToBeStroed = JSON.stringify(level);
        this.dataStore.set('StoredLevel' , levelToBeStroed);
        } catch (error) {
            this.logger.log('error', error);
        }

    }
    getDetailsFromStorage() {
        try {
            let levelToBeRetrived = this.dataStore.get('StoredLevel');
            if ( levelToBeRetrived !== undefined) {
                levelToBeRetrived = JSON.parse(levelToBeRetrived);
            } else {
                levelToBeRetrived = {};
            }
            return levelToBeRetrived;
        } catch (error) {
            this.logger.log('error', error);
        }
    }

    /** Below functions are used to get previously opened page in a particular module **/

    addPageToModuleTracker(moduleName, pageUrl) {
        this.trackOpenedPageInAModule[moduleName] = pageUrl;
    }

    addQueryParamsToModuleTracker(moduleName, queryParamString) {
        if (queryParamString) {
            this.trackOpenedPageInAModule[moduleName + 'queryparams'] = queryParamString;
        }
    }

    getPreviouslyOpenedPageInModule(moduleName) {
        return this.trackOpenedPageInAModule[moduleName];
    }

    getPreviouslyOpenedPageQueryParamsInModule(moduleName) {
        return this.trackOpenedPageInAModule[moduleName + 'queryparams'];
    }

    clearDataOfOpenedPageInModule() {
        this.trackOpenedPageInAModule = {};
    }
    checkIfFlowExistsCurrently(currentLevel?) {

        const currentPageLevelNumber = this.routerUtilityService.getpageLevel(this.router.routerState.snapshot.root);

        let flowExiststatus = false;
        this.level = this.getDetailsFromStorage();
        if (this.level[currentPageLevelNumber]) {
            flowExiststatus = this.level[currentPageLevelNumber].length > 0;
        }

        return flowExiststatus;
    }
}<|MERGE_RESOLUTION|>--- conflicted
+++ resolved
@@ -3,9 +3,9 @@
  *
  * Licensed under the Apache License, Version 2.0 (the "License"); You may not use
  * this file except in compliance with the License. A copy of the License is located at
- * 
+ *
  * http://www.apache.org/licenses/LICENSE-2.0
- * 
+ *
  * or in the "license" file accompanying this file. This file is distributed on
  * an "AS IS" BASIS, WITHOUT WARRANTIES OR CONDITIONS OF ANY KIND, express or
  * implied. See the License for the specific language governing permissions and
@@ -94,17 +94,6 @@
         let urlToBeNavigatedTo = destinationUrlAndParams.url;
         let newUrlQueryParam = '';
 
-<<<<<<< HEAD
-    checkIfFlowExistsCurrently(currentLevel?) {
-        let flowExiststatus = false;
-        // getLevel();
-        this.level = this.getDetailsFromStorage();
-        while ( currentLevel >= 0 ) {
-            if (this.level['level' + currentLevel]) {
-                flowExiststatus = this.level['level' + currentLevel].length > 0;
-            }
-            currentLevel--;
-=======
         Object.keys(destinationUrlAndParams.queryParams).forEach((key, keyIndex) => {
             newUrlQueryParam += key + '=' + encodeURIComponent(destinationUrlAndParams.queryParams[key]) + '&';
         });
@@ -112,7 +101,6 @@
 
         if (newUrlQueryParam !== '') {
             urlToBeNavigatedTo += '?' + newUrlQueryParam;
->>>>>>> 20d554b1
         }
 
         this.router.navigateByUrl(urlToBeNavigatedTo).then(result => {
@@ -183,6 +171,7 @@
     clearDataOfOpenedPageInModule() {
         this.trackOpenedPageInAModule = {};
     }
+
     checkIfFlowExistsCurrently(currentLevel?) {
 
         const currentPageLevelNumber = this.routerUtilityService.getpageLevel(this.router.routerState.snapshot.root);
